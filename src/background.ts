<<<<<<< HEAD
import { 
  SaveData, 
  SaveResponse, 
  TanaConfig, 
  ExtensionRequest,
  SaveToTanaRequest,
  ExtractContentRequest,
  InjectOverlayRequest,
  QuickSaveRequest,
  SaveWithNotesRequest,
  TanaPayload
} from './types/index';
=======
>>>>>>> 884e837b
import { buildTanaPayload } from './tanaPayloadBuilder';
import type { SaveData, SaveResponse, SaveToTanaRequest, TanaConfig, TanaPayload } from './types';

/**
 * Background script - handles API communication with Tana and orchestrates extension events
 */

// Rate limiting to prevent "Token was used too recently" errors
let lastApiCall = 0;
const MIN_API_INTERVAL = 2000; // 2 seconds between API calls

// Extension installation and setup
chrome.runtime.onInstalled.addListener(async () => {
  console.log('Save to Tana extension installed');
  await setupContextMenus();
});

// Omnibox integration - handles "tana" keyword searches
chrome.omnibox.onInputStarted.addListener(() => {
  console.log('Omnibox input started for Save to Tana');
});

chrome.omnibox.onInputChanged.addListener((text, suggest) => {
  // Provide search suggestions based on input
  const suggestions = [];
  
  if (text.trim() === '') {
    // Empty input - suggest default actions
    suggestions.push({
      content: 'quick',
      description: 'Quick save current page'
    });
    suggestions.push({
      content: 'notes',
      description: 'Save with notes dialog'
    });
  } else {
    // User typed something - treat as custom title
    suggestions.push({
      content: text,
      description: `Save current page with title: "${text}"`
    });
    suggestions.push({
      content: `quick`,
      description: `Quick save current page (original title)`
    });
  }
  
  suggest(suggestions);
});

<<<<<<< HEAD
chrome.omnibox.onInputEntered.addListener(async (text, disposition) => {
  const [activeTab] = await chrome.tabs.query({ active: true, currentWindow: true });
  if (!activeTab?.id) return;

  if (text === 'quick') {
    // Quick save
    await handleQuickSave(activeTab.id);
  } else if (text === 'notes') {
    // Save with notes dialog
    await handleSaveWithNotes(activeTab.id);
  } else {
    // User typed text - treat as custom title
    await handleSaveWithCustomTitle(activeTab.id, text.trim());
  }
});

// Keyboard command handlers
chrome.commands.onCommand.addListener(async (command) => {
  const [activeTab] = await chrome.tabs.query({ active: true, currentWindow: true });
  if (!activeTab?.id) return;

  switch (command) {
    case 'quick-save':
      await handleQuickSave(activeTab.id);
      break;
    case 'save-with-notes':
      await handleSaveWithNotes(activeTab.id);
      break;
    default:
      console.log(`Unknown command: ${command}`);
  }
});

// Context menu event handlers
chrome.contextMenus.onClicked.addListener(async (info, tab) => {
  if (!tab?.id) return;

  switch (info.menuItemId) {
    case 'save-page':
      await handleQuickSave(tab.id);
      break;
    case 'save-with-notes':
      await handleSaveWithNotes(tab.id);
      break;
    case 'save-selection':
      if (info.selectionText) {
        await handleSaveSelection(tab.id, info.selectionText);
      }
      break;
    default:
      console.log(`Unknown context menu item: ${info.menuItemId}`);
  }
});

// Enhanced message handler for all extension communication
chrome.runtime.onMessage.addListener((
  request: ExtensionRequest, 
  sender: chrome.runtime.MessageSender, 
  sendResponse: (response: SaveResponse | any) => void
) => {
  console.log(`Message received: ${request.action}`, request);

  switch (request.action) {
    case 'saveToTana':
      handleSaveToTanaMessage(request as SaveToTanaRequest, sendResponse);
      return true; // Async response

    case 'extractContent':
      // This is handled by content script, but we can log it
      console.log('Extract content request forwarded to content script');
      return false;

    case 'injectOverlay':
      handleInjectOverlay(request as InjectOverlayRequest, sendResponse);
      return true; // Async response

    case 'quickSave':
      handleQuickSaveMessage(request as QuickSaveRequest, sendResponse);
      return true; // Async response

    case 'saveWithNotes':
      handleSaveWithNotesMessage(request as SaveWithNotesRequest, sendResponse);
      return true; // Async response


    default:
      console.log(`Unknown message action: ${request.action}`);
      sendResponse({ success: false, error: 'Unknown action' });
      return false;
  }
});
=======
// Handle messages from popup and content scripts
chrome.runtime.onMessage.addListener(
  (
    request: SaveToTanaRequest,
    _sender: chrome.runtime.MessageSender,
    sendResponse: (response: SaveResponse) => void,
  ) => {
    if (request.action === 'saveToTana') {
      saveToTana(request.data)
        .then((result) => {
          sendResponse(result);
        })
        .catch((error) => {
          sendResponse({
            success: false,
            error: error instanceof Error ? error.message : 'Unknown error occurred',
          });
        });

      // Return true to indicate we will send a response asynchronously
      return true;
    }
    return false;
  },
);
>>>>>>> 884e837b

/**
 * Function to save data to Tana
 * @param data - The data to save to Tana
 * @returns Promise resolving to a SaveResponse
 */
async function saveToTana(data: SaveData): Promise<SaveResponse> {
  try {
    console.log('Starting saveToTana with data:', data);
<<<<<<< HEAD
    
    // Rate limiting check
    const now = Date.now();
    const timeSinceLastCall = now - lastApiCall;
    if (timeSinceLastCall < MIN_API_INTERVAL) {
      const waitTime = MIN_API_INTERVAL - timeSinceLastCall;
      console.log(`Rate limiting: waiting ${waitTime}ms before API call`);
      await new Promise(resolve => setTimeout(resolve, waitTime));
    }
    
=======

>>>>>>> 884e837b
    // Get API key, target node ID, and schema info from storage
    const result = await getStorageConfig();

    // Redact sensitive information before logging
    const redactedConfig = { ...result, apiKey: '***' };
    console.log('Retrieved configuration from storage:', redactedConfig);
    validateConfig(result);

    const targetNodeId = result.targetNodeId;
    console.log('Using target node ID:', targetNodeId);

    // Build the payload using the schema
    const tanaPayload = buildTanaPayload(
      data,
      targetNodeId,
      result.supertagId,
      result.tanaFieldIds,
    );
    console.log('Formatted Tana payload:', tanaPayload);

    // Send data to Tana API
    lastApiCall = Date.now(); // Update timestamp before API call
    const responseData = await sendToTanaApi(tanaPayload, result.apiKey);

    return {
      success: true,
      data: responseData,
    };
  } catch (error) {
    console.error('Error saving to Tana:', error);
    throw error;
  }
}

/**
 * Get configuration from Chrome storage
 * @returns Promise resolving to TanaConfig
 */
async function getStorageConfig(): Promise<TanaConfig> {
  return new Promise((resolve, reject) => {
    chrome.storage.sync.get(['apiKey', 'targetNodeId', 'supertagId', 'tanaFieldIds'], (result) => {
      try {
        validateConfig(result);
        resolve(result as TanaConfig);
      } catch (error) {
        reject(error);
      }
    });
  });
}

/**
 * Validate the configuration
 * @param config - The configuration to validate
 * @throws Error if configuration is invalid
 */
function validateConfig(config: Partial<TanaConfig>): asserts config is TanaConfig {
  if (!config.apiKey) {
    throw new Error(
      'API Token not configured. Please go to extension options and set up your configuration.',
    );
  }

  if (!config.supertagId) {
    throw new Error(
      'Supertag ID not configured. Please extract and save your Tana schema in options.',
    );
  }

  if (!config.targetNodeId) {
    throw new Error(
      'Target Node ID is required. Please go to options and specify a target node ID.',
    );
  }

  if (!config.tanaFieldIds) {
    throw new Error(
      'Field IDs not configured. Please extract and save your Tana schema in options.',
    );
  }
}

/**
 * Send payload to Tana API
 * @param payload - The payload to send
 * @param apiKey - The API key for authentication
 * @returns Promise resolving to the API response data
 */
async function sendToTanaApi(payload: TanaPayload, apiKey: string): Promise<any> {
  console.log('Sending request to Tana API...');
  const response = await fetch('https://europe-west1-tagr-prod.cloudfunctions.net/addToNodeV2', {
    method: 'POST',
    headers: {
      'Content-Type': 'application/json',
      Authorization: `Bearer ${apiKey}`,
    },
    body: JSON.stringify(payload),
  });

  console.log('API response status:', response.status);

  if (!response.ok) {
    const errorText = await response.text();
    console.error('API error response:', errorText);
    throw new Error(`API error (${response.status}): ${errorText}`);
  }

  const responseData = await response.json();
  console.log('API success response:', responseData);
  return responseData;
}

// ===== Event Handler Functions =====

/**
 * Setup context menus for the extension
 */
async function setupContextMenus(): Promise<void> {
  try {
    // Remove all existing context menus first
    await chrome.contextMenus.removeAll();

    // Create main context menu items
    chrome.contextMenus.create({
      id: 'save-page',
      title: 'Save page to Tana',
      contexts: ['page']
    });

    chrome.contextMenus.create({
      id: 'save-with-notes',
      title: 'Save page to Tana with notes',
      contexts: ['page']
    });

    chrome.contextMenus.create({
      id: 'save-selection',
      title: 'Save selection to Tana',
      contexts: ['selection']
    });

    console.log('Context menus created successfully');
  } catch (error) {
    console.error('Error setting up context menus:', error);
  }
}

/**
 * Handle saveToTana message (maintains backward compatibility)
 */
async function handleSaveToTanaMessage(
  request: SaveToTanaRequest, 
  sendResponse: (response: SaveResponse) => void
): Promise<void> {
  try {
    const result = await saveToTana(request.data);
    sendResponse(result);
  } catch (error) {
    sendResponse({
      success: false,
      error: error instanceof Error ? error.message : 'Unknown error occurred'
    });
  }
}

/**
 * Handle overlay injection requests
 */
async function handleInjectOverlay(
  request: InjectOverlayRequest,
  sendResponse: (response: SaveResponse) => void
): Promise<void> {
  try {
    // Inject content script if not already present
    await chrome.scripting.executeScript({
      target: { tabId: request.tabId },
      files: ['content.js']
    });

    // You could also inject overlay-specific scripts here
    // await chrome.scripting.executeScript({
    //   target: { tabId: request.tabId },
    //   files: ['overlay.js']
    // });

    sendResponse({ success: true });
  } catch (error) {
    console.error('Error injecting overlay:', error);
    sendResponse({
      success: false,
      error: error instanceof Error ? error.message : 'Failed to inject overlay'
    });
  }
}

/**
 * Handle quick save requests from messages
 */
async function handleQuickSaveMessage(
  request: QuickSaveRequest,
  sendResponse: (response: SaveResponse) => void
): Promise<void> {
  try {
    const result = await performQuickSave(request.tabId);
    sendResponse(result);
  } catch (error) {
    sendResponse({
      success: false,
      error: error instanceof Error ? error.message : 'Quick save failed'
    });
  }
}

/**
 * Handle save with notes requests from messages
 */
async function handleSaveWithNotesMessage(
  request: SaveWithNotesRequest,
  sendResponse: (response: SaveResponse) => void
): Promise<void> {
  try {
    // For save with notes, we need to open the popup or overlay
    // This will typically be handled by injecting an overlay content script
    await handleInjectOverlay({ action: 'injectOverlay', tabId: request.tabId }, (response) => {
      if (response.success) {
        // Send message to the tab to show the notes dialog
        chrome.tabs.sendMessage(request.tabId, {
          action: 'showNotesDialog'
        });
      }
    });
    
    sendResponse({ success: true });
  } catch (error) {
    sendResponse({
      success: false,
      error: error instanceof Error ? error.message : 'Save with notes failed'
    });
  }
}


/**
 * Handle quick save from keyboard shortcut or context menu
 */
async function handleQuickSave(tabId: number): Promise<void> {
  try {
    const result = await performQuickSave(tabId);
    
    // Show notification to user
    if (result.success) {
      showNotification('Page saved to Tana successfully!', 'success');
    } else {
      showNotification(result.error || 'Save failed', 'error');
    }
  } catch (error) {
    console.error('Quick save error:', error);
    showNotification('Quick save failed', 'error');
  }
}

/**
 * Handle save with notes from keyboard shortcut or context menu
 */
async function handleSaveWithNotes(tabId: number): Promise<void> {
  try {
    // Inject overlay for notes dialog
    await handleInjectOverlay({ action: 'injectOverlay', tabId }, (response) => {
      if (response.success) {
        // Send message to show notes dialog
        chrome.tabs.sendMessage(tabId, {
          action: 'showNotesDialog'
        });
      } else {
        showNotification('Failed to open notes dialog', 'error');
      }
    });
  } catch (error) {
    console.error('Save with notes error:', error);
    showNotification('Failed to open notes dialog', 'error');
  }
}

/**
 * Handle save with custom notes from omnibox
 */
async function handleSaveWithCustomTitle(tabId: number, customNotes: string): Promise<void> {
  try {
    // Extract content first
    const pageData = await extractPageContent(tabId);
    if (pageData) {
      // Add notes as separate field, keep content clean
      if (customNotes.trim()) {
        pageData.notes = customNotes;
      }
      
      const result = await saveToTana(pageData);
      
      if (result.success) {
        showNotification(`Page saved to Tana with notes: "${customNotes}"`, 'success');
      } else {
        showNotification(result.error || 'Save failed', 'error');
      }
    } else {
      showNotification('Failed to extract page content', 'error');
    }
  } catch (error) {
    console.error('Save with custom notes error:', error);
    showNotification('Save with custom notes failed', 'error');
  }
}

/**
 * Handle saving selected text
 */
async function handleSaveSelection(tabId: number, selectionText: string): Promise<void> {
  try {
    // Get basic page data and combine with selection
    const pageData = await extractPageContent(tabId, { includeContent: false });
    if (pageData) {
      // Use selection as content
      pageData.content = selectionText;
      pageData.title = `Selection from ${pageData.title}`;
      
      const result = await saveToTana(pageData);
      
      if (result.success) {
        showNotification('Selection saved to Tana successfully!', 'success');
      } else {
        showNotification(result.error || 'Save failed', 'error');
      }
    }
  } catch (error) {
    console.error('Save selection error:', error);
    showNotification('Save selection failed', 'error');
  }
}

/**
 * Perform quick save operation
 */
async function performQuickSave(tabId: number): Promise<SaveResponse> {
  try {
    const pageData = await extractPageContent(tabId);
    if (!pageData) {
      throw new Error('Failed to extract page content');
    }
    
    return await saveToTana(pageData);
  } catch (error) {
    return {
      success: false,
      error: error instanceof Error ? error.message : 'Quick save failed'
    };
  }
}

/**
 * Extract page content from a tab
 */
async function extractPageContent(
  tabId: number, 
  options: { includeContent?: boolean; includeTitle?: boolean } = {}
): Promise<SaveData | null> {
  return new Promise((resolve) => {
    const extractOptions = {
      includeContent: options.includeContent ?? true,
      includeTitle: options.includeTitle ?? true
    };

    chrome.tabs.sendMessage(
      tabId,
      { action: 'extractContent', options: extractOptions },
      (response) => {
        if (chrome.runtime.lastError) {
          console.error('Content extraction error:', chrome.runtime.lastError);
          resolve(null);
          return;
        }
        
        if (response && !response.error) {
          resolve({
            url: response.url,
            title: response.title,
            author: response.author,
            description: response.description,
            content: response.content
          });
        } else {
          console.error('Content extraction failed:', response?.message);
          resolve(null);
        }
      }
    );
  });
}

/**
 * Show notification to user
 */
function showNotification(message: string, type: 'success' | 'error' = 'success'): void {
  const notificationId = `tana-${Date.now()}`;
  
  try {
    chrome.notifications.create(notificationId, {
      type: 'basic',
      iconUrl: 'data:image/png;base64,iVBORw0KGgoAAAANSUhEUgAAAAEAAAABCAYAAAAfFcSJAAAADUlEQVR42mNkYPhfDwAChwGA60e6kgAAAABJRU5ErkJggg==', // 1x1 transparent pixel
      title: 'Save to Tana',
      message: message
    });

    // Auto-clear notification after 3 seconds
    setTimeout(() => {
      chrome.notifications.clear(notificationId);
    }, 3000);
  } catch (error) {
    console.log('Notification error (non-critical):', error);
    // Fallback: just log the message if notifications fail
    console.log(`Save to Tana: ${message}`);
  }
}<|MERGE_RESOLUTION|>--- conflicted
+++ resolved
@@ -1,4 +1,3 @@
-<<<<<<< HEAD
 import { 
   SaveData, 
   SaveResponse, 
@@ -11,10 +10,7 @@
   SaveWithNotesRequest,
   TanaPayload
 } from './types/index';
-=======
->>>>>>> 884e837b
 import { buildTanaPayload } from './tanaPayloadBuilder';
-import type { SaveData, SaveResponse, SaveToTanaRequest, TanaConfig, TanaPayload } from './types';
 
 /**
  * Background script - handles API communication with Tana and orchestrates extension events
@@ -64,7 +60,6 @@
   suggest(suggestions);
 });
 
-<<<<<<< HEAD
 chrome.omnibox.onInputEntered.addListener(async (text, disposition) => {
   const [activeTab] = await chrome.tabs.query({ active: true, currentWindow: true });
   if (!activeTab?.id) return;
@@ -149,40 +144,12 @@
       handleSaveWithNotesMessage(request as SaveWithNotesRequest, sendResponse);
       return true; // Async response
 
-
     default:
       console.log(`Unknown message action: ${request.action}`);
       sendResponse({ success: false, error: 'Unknown action' });
       return false;
   }
 });
-=======
-// Handle messages from popup and content scripts
-chrome.runtime.onMessage.addListener(
-  (
-    request: SaveToTanaRequest,
-    _sender: chrome.runtime.MessageSender,
-    sendResponse: (response: SaveResponse) => void,
-  ) => {
-    if (request.action === 'saveToTana') {
-      saveToTana(request.data)
-        .then((result) => {
-          sendResponse(result);
-        })
-        .catch((error) => {
-          sendResponse({
-            success: false,
-            error: error instanceof Error ? error.message : 'Unknown error occurred',
-          });
-        });
-
-      // Return true to indicate we will send a response asynchronously
-      return true;
-    }
-    return false;
-  },
-);
->>>>>>> 884e837b
 
 /**
  * Function to save data to Tana
@@ -192,7 +159,6 @@
 async function saveToTana(data: SaveData): Promise<SaveResponse> {
   try {
     console.log('Starting saveToTana with data:', data);
-<<<<<<< HEAD
     
     // Rate limiting check
     const now = Date.now();
@@ -203,9 +169,6 @@
       await new Promise(resolve => setTimeout(resolve, waitTime));
     }
     
-=======
-
->>>>>>> 884e837b
     // Get API key, target node ID, and schema info from storage
     const result = await getStorageConfig();
 
