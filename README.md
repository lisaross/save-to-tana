# Save to Tana Chrome Extension

A Chrome extension that saves web page content to your Tana workspace using structured fields and the Tana Input API.

![Save to Tana Demo](images/save-to-tana-hero.png)
*Save any web page to your Tana workspace with just one click*

<<<<<<< HEAD
## 📋 Table of Contents
- [🌟 What it Does](#-what-it-does)
- [🚧 Current Status](#-current-status)
- [📥 Download & Install](#-download--install)
- [⚙️ Setup Guide](#%EF%B8%8F-setup-guide)
- [📱 How to Use](#-how-to-use)
- [🛠️ Troubleshooting](#%EF%B8%8F-troubleshooting)
- [🔒 Privacy & Security](#-privacy--security)
- [👩‍💻 Developer Notes](#-developer-notes)
=======
### Core Functionality
- Save web page content to Tana with proper structure
- Automatically extract metadata (title, URL, author, description)
- Apply supertags and structured fields to saved content
- Extract configuration directly from your Tana nodes

### Multiple Ways to Save Content
- **Extension Popup**: Click the extension icon to save content
- **Keyboard Shortcuts**: 
  - `Ctrl+Shift+S` (Windows/Linux) or `Cmd+Shift+S` (Mac) for quick save
  - `Ctrl+Shift+D` (Windows/Linux) or `Cmd+Shift+D` (Mac) for save with notes
- **Omnibox Integration**: Type `tana` in the address bar to save with optional notes
- **Context Menus**: Right-click on pages, links, or selected text to save
- **Quick Capture Overlay**: Modal dialog for adding notes before saving

### Enhanced User Experience
- Dark mode overlay interface that works on any website
- Toast notifications for save confirmation and errors
- Support for saving selected text from any webpage
- Cross-platform keyboard shortcuts
>>>>>>> 1e472fa4

## 🌟 What it Does

- **Extracts web page content** automatically (title, URL, author, description, main content)
- **Saves to Tana** using your custom supertag and field structure
- **Simple interface** with checkboxes to include/exclude content and title
- **Works with most websites** that have standard HTML structure

## 🚧 Current Status

This extension is actively being improved! While it works well with many sites, we're continuously adding support for more websites and enhancing stability.

**What works well:**
- ✅ Saves content from most news sites, blogs, and documentation
- ✅ Extracts metadata from standard meta tags
- ✅ Handles large content (automatically truncates at 100,000 characters)
- ✅ TypeScript codebase for reliability

**Known limitations:**
- ⚠️ Some sites may block content extraction for security reasons
- ⚠️ Dynamic content loaded by JavaScript may not be captured
- ⚠️ Complex layouts may not extract content cleanly

Your feedback helps us prioritize improvements! Please [create an issue](https://github.com/lisaross/save-to-tana/issues) with your ideas or problems you encounter.

<<<<<<< HEAD
> **📥 Download:** Get the latest version from the [Releases page](https://github.com/lisaross/save-to-tana/releases)

## 📥 Download & Install
=======
### Method 1: Extension Popup (Original)
1. Navigate to any web page you want to save to Tana
2. Click the Save to Tana extension icon in your Chrome toolbar
3. Select which content you want to include (page title, content)
4. Click "Save to Tana"
5. The content will be saved to Tana with the proper structure, fields, and supertag

### Method 2: Keyboard Shortcuts (New!)
- **Quick Save**: Press `Ctrl+Shift+S` (Windows/Linux) or `Cmd+Shift+S` (Mac) to instantly save the current page
- **Save with Notes**: Press `Ctrl+Shift+D` (Windows/Linux) or `Cmd+Shift+D` (Mac) to open the overlay and add notes before saving

### Method 3: Omnibox Integration (New!)
1. Click in the browser address bar
2. Type `tana` followed by a space
3. Enter optional text for custom notes or title
4. Press Enter to save the current page with your notes

### Method 4: Context Menus (New!)
- **Right-click on any webpage**: Select "Save page to Tana" or "Save page to Tana with notes"
- **Right-click on selected text**: Select "Save selection to Tana" to save just the selected content

### Method 5: Quick Capture Overlay (New!)
When using "save with notes" options, a beautiful overlay will appear allowing you to:
- Preview what's being saved (title and URL)
- Add custom notes to accompany the saved content
- Save or cancel with keyboard shortcuts (`Ctrl/Cmd+Enter` to save, `Escape` to cancel)

## About the Tana Input API Integration
>>>>>>> 1e472fa4

### Step 1: Download
1. Go to the [Releases page](https://github.com/lisaross/save-to-tana/releases)
2. Download the latest ZIP file (e.g., `save-to-tana-v1.1.0.zip`)
3. Unzip the file to a folder on your computer

### Step 2: Install in Chrome
1. Open Chrome and go to `chrome://extensions/`

![Chrome Extensions Page](images/chrome-extensions-page.png)
*Chrome extensions page with Developer mode toggle*

2. Enable **"Developer mode"** using the toggle in the top right
3. Click **"Load unpacked"** and select the unzipped folder
4. The extension icon should appear in your Chrome toolbar

![Extension Installed](images/extension-toolbar.png)
*Save to Tana extension icon in Chrome toolbar*

> **✅ Success:** You should see the Save to Tana icon in your browser toolbar.

## ⚙️ Setup Guide

**Setup time: ~10 minutes**

> **💡 Important:** You need to create a specific supertag structure in Tana before configuring the extension.

### Step 1: Create Your Tana Supertag

1. **In your Tana workspace**, create a new supertag called `#save-to-tana`
2. **Add these 4 fields** to your supertag (exact names required):

![Tana Supertag Setup](images/tana-supertag-fields.png)
*Required fields for the #save-to-tana supertag*

**Required Fields:**
- **URL** (field type: URL)
- **Author** (field type: Text)
- **Description** (field type: Text)  
- **Content** (field type: Text)

> **⚠️ Important:** The field names must match exactly: `URL`, `Author`, `Description`, `Content`

### Step 2: Extract Schema Information

1. **Navigate** to your `#save-to-tana` supertag in Tana
2. **Press Cmd+K** (or Ctrl+K on Windows/Linux)
3. **Search for** and select **"Show API Schema"**
4. **Click** the **"Copy payload"** button

![Tana API Schema](images/tana-api-schema.png)
*Tana's Show API Schema feature with Copy payload button*

> **✅ Success:** The JSON schema should now be copied to your clipboard.

### Step 3: Configure the Extension

1. **Right-click** the extension icon and select **"Options"**

![Extension Options](images/extension-options.png)
*Save to Tana extension options page*

2. **Paste** the JSON schema in the "Paste Schema & Extract" section
3. **Click** "Extract Schema" - this will automatically fill in the field IDs
4. **Enter** your Tana API Token (get this from Tana Settings > API Tokens)
5. **Enter** your Target Node ID (where you want saved content to go):
   - Right-click any node in Tana
   - Select "Copy link"
   - The ID is the part after `nodeid=` in the URL
6. **Click** "Save Options"

![Configuration Complete](images/configuration-complete.png)
*Successfully configured extension showing all required fields*

> **🎉 Setup Complete!** You're now ready to save web pages to Tana.

## 📱 How to Use

### Saving a Web Page

1. **Navigate** to any web page you want to save
2. **Click** the Save to Tana extension icon

![Extension Popup](images/extension-popup.png)
*Save to Tana popup with content options*

3. **Choose** what to include:
   - ✅ **Include page content** - Main article/page text
   - ✅ **Include page title** - Use page title (unchecked = uses URL as title)
4. **Click** "Save to Tana"

![Save Success](images/save-success.png)
*Success message after saving content*

### What Gets Saved

The extension creates a new node in your target location with:

![Saved Content Result](images/saved-content-tana.png)
*Example of saved content in Tana with all fields populated*

- **Node title** - Page title (or URL if title unchecked)
- **#save-to-tana** supertag applied
- **URL field** - Link to the original page
- **Author field** - Extracted from meta tags (when available)
- **Description field** - Page meta description (when available)
- **Content field** - Main page content (when "Include page content" is checked)

## 🛠️ Troubleshooting

### Common Issues

#### "Extension not fully configured" message
- **Check:** Have you completed all setup steps?
- **Solution:** Go to Options and verify all fields are filled in
- **Verify:** API token is valid and not expired

#### "Failed to save to Tana" error
- **Check:** Is your Target Node ID correct?
- **Solution:** Copy a fresh node link from Tana and extract the ID
- **Verify:** Your API token has the necessary permissions

#### No content extracted from page
- **Try:** Refreshing the page before clicking the extension
- **Check:** Some sites block content extraction for security
- **Alternative:** Manually copy-paste important content

#### Extension not responding
- **Solution:** Reload the extension in `chrome://extensions/`
- **Check:** Make sure the extension is enabled
- **Try:** Restarting Chrome if issues persist

### Getting Help

If you need assistance:
1. Check that your Tana supertag has all 4 required fields
2. Verify your configuration in the extension options  
3. Test with a simple website (like a news article)
4. [Create an issue](https://github.com/lisaross/save-to-tana/issues) with:
   - Description of the problem
   - Steps you've tried
   - Example website where the issue occurs

## 🔒 Privacy & Security

Your data security is important:

- **Local processing** - All content extraction happens in your browser
- **Direct to Tana** - Data goes directly to your Tana workspace only
- **No third parties** - No data is sent to any other servers
- **API token storage** - Stored securely in Chrome's local storage
- **Minimal permissions** - Extension only accesses the current tab

> **🔐 Security tip:** Only install extensions from trusted sources. Your API token is sensitive - regenerate it if you suspect it may be compromised.

---

## 👩‍💻 Developer Notes

### Technical Stack
- **TypeScript 5.4+** for type safety and better development experience
- **Vite** for fast, modern bundling and development
- **Chrome Extension Manifest V3** for security and performance
- **No external dependencies** - uses only browser and Chrome APIs

### Project Structure
```
save-to-tana/
├── dist/                 # Built extension files
├── src/                  # TypeScript source
│   ├── background.ts     # Service worker for API calls
│   ├── content.ts        # Content extraction script
│   ├── options.ts        # Options page functionality  
│   ├── popup.ts          # Popup interface
│   ├── tanaPayloadBuilder.ts # Tana API payload construction
│   ├── types/index.ts    # TypeScript type definitions
│   └── utils/textUtils.ts # Text processing utilities
└── static/               # Static assets
    ├── images/           # Extension icons
    ├── manifest.json     # Extension manifest
    ├── options.html      # Options page
    ├── popup.html        # Popup interface
    └── style.css         # Shared styles
```

### Development Commands
- `npm run build` - Build for production
- `npm run dev` - Build with watch mode
- `npm run package` - Build and copy static assets

### Content Extraction Logic
The extension uses a priority-based approach to extract main content:
1. `<article>` elements (highest priority)
2. `<main>` elements  
3. `.main-content` class elements
4. `<body>` element (fallback)

Author extraction attempts multiple meta tag formats:
- `meta[name="author"]`
- `meta[property="article:author"]` 
- `meta[name="twitter:creator"]`
- Schema.org structured data
- Common byline CSS classes

### Tana API Integration
The extension constructs payloads for the Tana Input API using:
- **Target Node ID** - Where content is saved
- **Supertag ID** - Applied to created nodes
- **Field Attribute IDs** - For structured field data

Content is automatically sanitized and truncated at 100,000 characters to prevent API errors.

---

*Built by [Lisa Ross](https://github.com/lisaross) for the Tana community • Not an official Tana product*<|MERGE_RESOLUTION|>--- conflicted
+++ resolved
@@ -1,21 +1,21 @@
+> **⚠️ This extension is a proof of concept and not fully ready for general use.**
+> 
+> Some sites work, some sites don't. I'm actively working to make it more stable and useful:
+> - Refactoring to TypeScript
+> - Adding Cheerio for better HTML parsing
+> - Improving page formatting and extraction
+> 
+> Please [create an issue](https://github.com/lisaross/save-to-tana/issues) with your ideas or problems you encounter!
+>
+> **Download:**
+> Get the latest version of the extension from the [Releases page](https://github.com/lisaross/save-to-tana/releases). Download the ZIP file and load it in Chrome as described below.
+
 # Save to Tana Chrome Extension
 
-A Chrome extension that saves web page content to your Tana workspace using structured fields and the Tana Input API.
+A Chrome extension that saves web page content to Tana with structured fields and supertags using the Tana Input API.
 
-![Save to Tana Demo](images/save-to-tana-hero.png)
-*Save any web page to your Tana workspace with just one click*
+## Features
 
-<<<<<<< HEAD
-## 📋 Table of Contents
-- [🌟 What it Does](#-what-it-does)
-- [🚧 Current Status](#-current-status)
-- [📥 Download & Install](#-download--install)
-- [⚙️ Setup Guide](#%EF%B8%8F-setup-guide)
-- [📱 How to Use](#-how-to-use)
-- [🛠️ Troubleshooting](#%EF%B8%8F-troubleshooting)
-- [🔒 Privacy & Security](#-privacy--security)
-- [👩‍💻 Developer Notes](#-developer-notes)
-=======
 ### Core Functionality
 - Save web page content to Tana with proper structure
 - Automatically extract metadata (title, URL, author, description)
@@ -36,37 +36,35 @@
 - Toast notifications for save confirmation and errors
 - Support for saving selected text from any webpage
 - Cross-platform keyboard shortcuts
->>>>>>> 1e472fa4
 
-## 🌟 What it Does
+## Installation Instructions
 
-- **Extracts web page content** automatically (title, URL, author, description, main content)
-- **Saves to Tana** using your custom supertag and field structure
-- **Simple interface** with checkboxes to include/exclude content and title
-- **Works with most websites** that have standard HTML structure
+1. Download and unzip the latest release ZIP from the [Releases page](https://github.com/lisaross/save-to-tana/releases)
+2. Open Chrome and navigate to `chrome://extensions/`
+3. Enable "Developer mode" by toggling the switch in the top right corner
+4. Click "Load unpacked" and select the unzipped `dist` folder
+5. The extension should now appear in your Chrome toolbar
 
-## 🚧 Current Status
+## Setup Instructions
 
-This extension is actively being improved! While it works well with many sites, we're continuously adding support for more websites and enhancing stability.
+1. **Extract Configuration from Tana**:
+   - Navigate to your Tana node with the #save-to-tana supertag
+   - Either:
+     - Click the extraction button that appears next to the node (info icon), or
+     - Right-click on the page and select "Extract Save to Tana Configuration"
+   - The configuration will be copied to your clipboard
 
-**What works well:**
-- ✅ Saves content from most news sites, blogs, and documentation
-- ✅ Extracts metadata from standard meta tags
-- ✅ Handles large content (automatically truncates at 100,000 characters)
-- ✅ TypeScript codebase for reliability
+2. **Configure the Extension**:
+   - Open the extension options by right-clicking the extension icon and selecting "Options"
+   - In the "Paste Configuration" tab, paste the copied configuration
+   - Click "Parse Configuration" to extract the nodeIDs
+   - Enter your Tana API Token
+   - Click "Save Settings" to store your configuration
 
-**Known limitations:**
-- ⚠️ Some sites may block content extraction for security reasons
-- ⚠️ Dynamic content loaded by JavaScript may not be captured
-- ⚠️ Complex layouts may not extract content cleanly
+3. **Optional**: Set a custom target node ID if you want to save content to a specific location in Tana
 
-Your feedback helps us prioritize improvements! Please [create an issue](https://github.com/lisaross/save-to-tana/issues) with your ideas or problems you encounter.
+## How to Use
 
-<<<<<<< HEAD
-> **📥 Download:** Get the latest version from the [Releases page](https://github.com/lisaross/save-to-tana/releases)
-
-## 📥 Download & Install
-=======
 ### Method 1: Extension Popup (Original)
 1. Navigate to any web page you want to save to Tana
 2. Click the Save to Tana extension icon in your Chrome toolbar
@@ -95,219 +93,63 @@
 - Save or cancel with keyboard shortcuts (`Ctrl/Cmd+Enter` to save, `Escape` to cancel)
 
 ## About the Tana Input API Integration
->>>>>>> 1e472fa4
 
-### Step 1: Download
-1. Go to the [Releases page](https://github.com/lisaross/save-to-tana/releases)
-2. Download the latest ZIP file (e.g., `save-to-tana-v1.1.0.zip`)
-3. Unzip the file to a folder on your computer
+This extension uses the Tana Input API to create structured content in Tana:
 
-### Step 2: Install in Chrome
-1. Open Chrome and go to `chrome://extensions/`
+- The page title becomes a node with the #save-to-tana supertag
+- URL, Author, Description, and Content are added as proper fields
+- All nodeIDs are automatically extracted from your Tana workspace
 
-![Chrome Extensions Page](images/chrome-extensions-page.png)
-*Chrome extensions page with Developer mode toggle*
+## Troubleshooting
 
-2. Enable **"Developer mode"** using the toggle in the top right
-3. Click **"Load unpacked"** and select the unzipped folder
-4. The extension icon should appear in your Chrome toolbar
+If you encounter issues:
 
-![Extension Installed](images/extension-toolbar.png)
-*Save to Tana extension icon in Chrome toolbar*
+1. Make sure you've extracted and pasted the configuration from your Tana node
+2. Check that your API token is correct
+3. Ensure you have the #save-to-tana supertag and fields in your Tana workspace
+4. Try refreshing the page before saving content
+5. Check the extension options to ensure all nodeIDs were properly extracted
 
-> **✅ Success:** You should see the Save to Tana icon in your browser toolbar.
+## Privacy
 
-## ⚙️ Setup Guide
-
-**Setup time: ~10 minutes**
-
-> **💡 Important:** You need to create a specific supertag structure in Tana before configuring the extension.
-
-### Step 1: Create Your Tana Supertag
-
-1. **In your Tana workspace**, create a new supertag called `#save-to-tana`
-2. **Add these 4 fields** to your supertag (exact names required):
-
-![Tana Supertag Setup](images/tana-supertag-fields.png)
-*Required fields for the #save-to-tana supertag*
-
-**Required Fields:**
-- **URL** (field type: URL)
-- **Author** (field type: Text)
-- **Description** (field type: Text)  
-- **Content** (field type: Text)
-
-> **⚠️ Important:** The field names must match exactly: `URL`, `Author`, `Description`, `Content`
-
-### Step 2: Extract Schema Information
-
-1. **Navigate** to your `#save-to-tana` supertag in Tana
-2. **Press Cmd+K** (or Ctrl+K on Windows/Linux)
-3. **Search for** and select **"Show API Schema"**
-4. **Click** the **"Copy payload"** button
-
-![Tana API Schema](images/tana-api-schema.png)
-*Tana's Show API Schema feature with Copy payload button*
-
-> **✅ Success:** The JSON schema should now be copied to your clipboard.
-
-### Step 3: Configure the Extension
-
-1. **Right-click** the extension icon and select **"Options"**
-
-![Extension Options](images/extension-options.png)
-*Save to Tana extension options page*
-
-2. **Paste** the JSON schema in the "Paste Schema & Extract" section
-3. **Click** "Extract Schema" - this will automatically fill in the field IDs
-4. **Enter** your Tana API Token (get this from Tana Settings > API Tokens)
-5. **Enter** your Target Node ID (where you want saved content to go):
-   - Right-click any node in Tana
-   - Select "Copy link"
-   - The ID is the part after `nodeid=` in the URL
-6. **Click** "Save Options"
-
-![Configuration Complete](images/configuration-complete.png)
-*Successfully configured extension showing all required fields*
-
-> **🎉 Setup Complete!** You're now ready to save web pages to Tana.
-
-## 📱 How to Use
-
-### Saving a Web Page
-
-1. **Navigate** to any web page you want to save
-2. **Click** the Save to Tana extension icon
-
-![Extension Popup](images/extension-popup.png)
-*Save to Tana popup with content options*
-
-3. **Choose** what to include:
-   - ✅ **Include page content** - Main article/page text
-   - ✅ **Include page title** - Use page title (unchecked = uses URL as title)
-4. **Click** "Save to Tana"
-
-![Save Success](images/save-success.png)
-*Success message after saving content*
-
-### What Gets Saved
-
-The extension creates a new node in your target location with:
-
-![Saved Content Result](images/saved-content-tana.png)
-*Example of saved content in Tana with all fields populated*
-
-- **Node title** - Page title (or URL if title unchecked)
-- **#save-to-tana** supertag applied
-- **URL field** - Link to the original page
-- **Author field** - Extracted from meta tags (when available)
-- **Description field** - Page meta description (when available)
-- **Content field** - Main page content (when "Include page content" is checked)
-
-## 🛠️ Troubleshooting
-
-### Common Issues
-
-#### "Extension not fully configured" message
-- **Check:** Have you completed all setup steps?
-- **Solution:** Go to Options and verify all fields are filled in
-- **Verify:** API token is valid and not expired
-
-#### "Failed to save to Tana" error
-- **Check:** Is your Target Node ID correct?
-- **Solution:** Copy a fresh node link from Tana and extract the ID
-- **Verify:** Your API token has the necessary permissions
-
-#### No content extracted from page
-- **Try:** Refreshing the page before clicking the extension
-- **Check:** Some sites block content extraction for security
-- **Alternative:** Manually copy-paste important content
-
-#### Extension not responding
-- **Solution:** Reload the extension in `chrome://extensions/`
-- **Check:** Make sure the extension is enabled
-- **Try:** Restarting Chrome if issues persist
-
-### Getting Help
-
-If you need assistance:
-1. Check that your Tana supertag has all 4 required fields
-2. Verify your configuration in the extension options  
-3. Test with a simple website (like a news article)
-4. [Create an issue](https://github.com/lisaross/save-to-tana/issues) with:
-   - Description of the problem
-   - Steps you've tried
-   - Example website where the issue occurs
-
-## 🔒 Privacy & Security
-
-Your data security is important:
-
-- **Local processing** - All content extraction happens in your browser
-- **Direct to Tana** - Data goes directly to your Tana workspace only
-- **No third parties** - No data is sent to any other servers
-- **API token storage** - Stored securely in Chrome's local storage
-- **Minimal permissions** - Extension only accesses the current tab
-
-> **🔐 Security tip:** Only install extensions from trusted sources. Your API token is sensitive - regenerate it if you suspect it may be compromised.
+This extension only accesses the current page you're viewing and communicates with Tana using your API token. All data is processed locally in your browser and sent directly to your Tana workspace. No data is sent to any third-party servers.
 
 ---
 
-## 👩‍💻 Developer Notes
+## Developer Notes
 
-### Technical Stack
-- **TypeScript 5.4+** for type safety and better development experience
-- **Vite** for fast, modern bundling and development
-- **Chrome Extension Manifest V3** for security and performance
-- **No external dependencies** - uses only browser and Chrome APIs
+### TypeScript Conversion & Build System
+
+- The extension uses TypeScript 5.4+ with strict type checking
+- Modular code organization and improved error handling
+- Built with Vite for fast, modern bundling
+- See below for project structure and build commands
 
 ### Project Structure
+
 ```
-save-to-tana/
-├── dist/                 # Built extension files
-├── src/                  # TypeScript source
-│   ├── background.ts     # Service worker for API calls
-│   ├── content.ts        # Content extraction script
-│   ├── options.ts        # Options page functionality  
-│   ├── popup.ts          # Popup interface
-│   ├── tanaPayloadBuilder.ts # Tana API payload construction
-│   ├── types/index.ts    # TypeScript type definitions
-│   └── utils/textUtils.ts # Text processing utilities
-└── static/               # Static assets
-    ├── images/           # Extension icons
-    ├── manifest.json     # Extension manifest
-    ├── options.html      # Options page
-    ├── popup.html        # Popup interface
-    └── style.css         # Shared styles
+save-to-tana-ts/
+├── dist/               # Compiled extension files (generated)
+├── src/                # TypeScript source files
+│   ├── background.ts   # Background script
+│   ├── content.ts      # Content script
+│   ├── options.ts      # Options page script
+│   ├── popup.ts        # Popup script
+│   ├── tanaPayloadBuilder.ts  # Tana payload builder
+│   ├── types/          # TypeScript interfaces
+│   │   └── index.ts    # Shared type definitions
+│   └── utils/          # Utility functions
+│       └── textUtils.ts # Text processing utilities
+└── static/             # Static assets
+    ├── images/         # Extension icons
+    ├── manifest.json   # Extension manifest
+    ├── options.html    # Options page HTML
+    ├── popup.html      # Popup HTML
+    └── style.css       # Shared styles
 ```
 
-### Development Commands
-- `npm run build` - Build for production
-- `npm run dev` - Build with watch mode
-- `npm run package` - Build and copy static assets
+### Build Commands
 
-### Content Extraction Logic
-The extension uses a priority-based approach to extract main content:
-1. `<article>` elements (highest priority)
-2. `<main>` elements  
-3. `.main-content` class elements
-4. `<body>` element (fallback)
-
-Author extraction attempts multiple meta tag formats:
-- `meta[name="author"]`
-- `meta[property="article:author"]` 
-- `meta[name="twitter:creator"]`
-- Schema.org structured data
-- Common byline CSS classes
-
-### Tana API Integration
-The extension constructs payloads for the Tana Input API using:
-- **Target Node ID** - Where content is saved
-- **Supertag ID** - Applied to created nodes
-- **Field Attribute IDs** - For structured field data
-
-Content is automatically sanitized and truncated at 100,000 characters to prevent API errors.
-
----
-
-*Built by [Lisa Ross](https://github.com/lisaross) for the Tana community • Not an official Tana product*+- `npm run build` - Build the extension for production
+- `npm run dev` - Build with watch mode for development
+- `npm run package` - Build and copy static assets to dist/