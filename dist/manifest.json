{
  "manifest_version": 3,
  "name": "Save to Tana",
  "version": "1.1.0",
  "description": "Save web page content to Tana with structured fields and supertags.",
<<<<<<< HEAD
  "permissions": [
    "activeTab",
    "storage",
    "contextMenus",
    "scripting",
    "notifications"
=======
  "permissions": ["activeTab", "storage"],
  "host_permissions": [
    "https://europe-west1-tagr-prod.cloudfunctions.net/*"
>>>>>>> 884e837b
  ],
  "commands": {
    "quick-save": {
      "suggested_key": {
        "default": "Alt+Shift+T",
        "mac": "Command+Shift+S"
      },
      "description": "Quick save current page to Tana"
    },
    "save-with-notes": {
      "suggested_key": {
        "default": "Alt+Shift+N",
        "mac": "Command+Shift+N"
      },
      "description": "Save current page to Tana with notes dialog"
    }
  },
  "omnibox": {
    "keyword": "tana"
  },
  "action": {
    "default_popup": "popup.html",
    "default_icon": {
      "16": "images/icon16.png",
      "48": "images/icon48.png",
      "128": "images/icon128.png"
    }
  },
  "options_page": "options.html",
  "background": {
    "service_worker": "background.js",
    "type": "module"
  },
  "content_scripts": [
    {
      "matches": ["<all_urls>"],
      "js": ["content.js"]
    }
  ],
  "icons": {
    "16": "images/icon16.png",
    "48": "images/icon48.png",
    "128": "images/icon128.png"
  }
}<|MERGE_RESOLUTION|>--- conflicted
+++ resolved
@@ -3,18 +3,15 @@
   "name": "Save to Tana",
   "version": "1.1.0",
   "description": "Save web page content to Tana with structured fields and supertags.",
-<<<<<<< HEAD
   "permissions": [
     "activeTab",
     "storage",
     "contextMenus",
     "scripting",
     "notifications"
-=======
-  "permissions": ["activeTab", "storage"],
+  ],
   "host_permissions": [
     "https://europe-west1-tagr-prod.cloudfunctions.net/*"
->>>>>>> 884e837b
   ],
   "commands": {
     "quick-save": {
